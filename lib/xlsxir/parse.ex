defmodule Xlsxir.Parse do
  import Xlsxir.Unzip, only: [extract_xml: 2]
  import SweetXml

  @moduledoc """
  Receives Excel xml data via the `extract_xml` function of the `Unzip` module and parses it.
  """

  @doc """
  Receives Excel string data in xml format, parses it and returns the strings in the form of a list.

  ## Parameters

  - `path` - file path of a `.xlsx` file type in `string` format

  ## Example
    An example file named `test.xlsx` located in `./test/test_data` containing the following:
    - cell 'A1' -> "string one"
    - cell 'B1' -> "string two"
    - cell 'C1' -> integer of 10
    - cell 'D1' -> formula of `=4*5`
    - cell 'E1' -> date of 1/1/2016 or Excel date serial of 42370

          iex> Xlsxir.Parse.shared_strings("./test/test_data/test.xlsx")
          ["string one", "string two"]
  """
  def shared_strings(path) do
    {:ok, strings} = extract_xml(path, 'xl/sharedStrings.xml')
    strings
    |> xpath(~x"//t/text()"sl)
  end

  @doc """
  Receives the xlsx worksheet at position `index` in xml format, parses the data and returns
  required elements in the form of a `keyword list`:

      [[row_1_cell_1: ['attribute', 'value'], ...], [row_2_cell_1: ['attribute', 'value'], ...], ...]

  ## Parameters

  - `path` - file path of a `.xlsx` file type in `string` format
  - `index` - index of worksheet from within the Excel workbook to be parsed, starting with `0`

  ## Example
    An example file named `test.xlsx` located in `./test/test_data` containing the following in worksheet at index `0`:
    - cell 'A1' -> "string one"
    - cell 'B1' -> "string two"
    - cell 'C1' -> integer of 10
    - cell 'D1' -> formula of `=4*5`
    - cell 'E1' -> date of 1/1/2016 or Excel date serial of 42370

          iex> Xlsxir.Parse.worksheet("./test/test_data/test.xlsx", 0)
          [[A1: ['s', '0'], B1: ['s', '1'], C1: [nil, '10'], D1: [nil, '20'], E1: ['1', '42370']]]
  """
  def worksheet(path, index) do
    {:ok, sheet} = extract_xml(path, 'xl/worksheets/sheet#{index + 1}.xml')

    sheet
    |> xpath(~x"//worksheet/sheetData/row/c"l)
    |> Stream.map(&process_column/1)
    |> Enum.chunk_by(fn cell -> Keyword.keys([cell])
                                |> List.first
                                |> Atom.to_string
                                |> regx_scan
                              end)
  end

  defp process_column({:xmlElement,:c,:c,_,_,_,_,xml_attr,xml_elem,_,_,_}) do
    value = extract_value(xml_elem)
    {cell_ref, attribute} = extract_attribute(xml_attr)
    {List.to_atom(cell_ref), [attribute, value]}
  end

  defp extract_attribute(xml_attr) do
    n = Enum.count(xml_attr)

    cell_ref = case List.first(xml_attr) do
                 {:xmlAttribute, _,_,_,_,_,_,_,cell,_} -> cell
                 _                                     -> raise "Unassigned cell reference."
               end

    attribute = case List.last(xml_attr) do
                  {:xmlAttribute, _,_,_,_,_,_,_,attr,_} when n == 2 -> attr
                  _                                                 -> nil
                end

    {cell_ref, attribute}
  end

  defp extract_value(xml_elem) do
    case xml_elem do
      [{:xmlElement,_,_,_,_,_,_,_,[{_,_,_,_,val,_}],_,_,_}]         -> val
      [_,{:xmlElement,_,_,_,_,_,_,_,[{_,_,_,_,funct_val,_}],_,_,_}] -> funct_val
<<<<<<< HEAD
      []                                                            -> ""
      _                                                             -> raise "Invalid xmlElement."
=======
      [] -> nil
>>>>>>> 62d579e3
    end
  end

  defp regx_scan(cell) do
    ~r/[0-9]/
    |> Regex.scan(cell)
    |> List.to_string
  end

end<|MERGE_RESOLUTION|>--- conflicted
+++ resolved
@@ -91,12 +91,8 @@
     case xml_elem do
       [{:xmlElement,_,_,_,_,_,_,_,[{_,_,_,_,val,_}],_,_,_}]         -> val
       [_,{:xmlElement,_,_,_,_,_,_,_,[{_,_,_,_,funct_val,_}],_,_,_}] -> funct_val
-<<<<<<< HEAD
-      []                                                            -> ""
+      []                                                            -> nil
       _                                                             -> raise "Invalid xmlElement."
-=======
-      [] -> nil
->>>>>>> 62d579e3
     end
   end
 
